from abc import ABC, abstractmethod
from dataclasses import dataclass, field
from typing import Tuple, Literal, Dict, Any
from enum import Enum
from copy import deepcopy


# TODO: This class could be removed, or changed to backend and then the config can be interpolated into the dataframe plot call
class Engine(Enum):
    PLOTLY = 1
    BOKEH = 2
    MATPLOTLIB = 3


def bokeh_line_dash_mapper(bokeh_dash, target_library="plotly"):
    """
    Maps Bokeh line dash types to their Plotly or Matplotlib equivalents.

    Args:
    bokeh_dash (str or list): Bokeh line dash type or custom dash pattern.
    target_library (str): 'plotly' or 'matplotlib' (default: 'plotly')

    Returns:
    str or list or tuple: Equivalent line dash type for the target library.
    """
    plotly_mapper = {
        "solid": "solid",
        "dashed": "dash",
        "dotted": "dot",
        "dotdash": "dashdot",
        "dashdot": "dashdot",
    }

    matplotlib_mapper = {
        "solid": "-",
        "dashed": "--",
        "dotted": ":",
        "dotdash": "-.",
        "dashdot": "-.",
    }

    if target_library.lower() == "plotly":
        if isinstance(bokeh_dash, str):
            # If it's already a valid Plotly dash type, return it as is
            if bokeh_dash in plotly_mapper.values():
                return bokeh_dash
            # Otherwise, map from Bokeh to Plotly
            return plotly_mapper.get(bokeh_dash, "solid")
        elif isinstance(bokeh_dash, list):
            return " ".join(f"{num}px" for num in bokeh_dash)
    elif target_library.lower() == "matplotlib":
        if isinstance(bokeh_dash, str):
            # If it's already a valid Matplotlib dash type, return it as is
            if bokeh_dash in matplotlib_mapper.values():
                return bokeh_dash
            # Otherwise, map from Bokeh to Matplotlib
            return matplotlib_mapper.get(bokeh_dash, "-")
        elif isinstance(bokeh_dash, list):
            return (None, tuple(bokeh_dash))

    # Default return if target_library is not recognized or bokeh_dash is neither string nor list
    return "solid" if target_library.lower() == "plotly" else "-"


@dataclass(kw_only=True)
class LegendConfig:
    loc: str = "right"
    orientation: str = "vertical"
    title: str = "Legend"
    fontsize: int = 10
    show: bool = True
    onClick: Literal["hide", "mute"] = (
        "mute"  # legend click policy, only valid for bokeh
    )
    bbox_to_anchor: Tuple[float, float] = (
        1.2,
        0.5,
    )  # for fine control legend positioning in matplotlib

    @staticmethod
    def _matplotlibLegendLocationMapper(loc):
        """
        Maps the legend location to the matplotlib equivalent
        """
        loc_mapper = {
            "right": "center right",
            "left": "center left",
            "above": "upper center",
            "below": "lower center",
        }
        return loc_mapper[loc]

    @classmethod
    def from_dict(cls, legend_dict: Dict[str, Any]) -> "LegendConfig":
        """
        Convert a dictionary to a LegendConfig instance.

        Args:
        legend_dict (Dict[str, Any]): Dictionary containing legend configuration.

        Returns:
        LegendConfig: An instance of LegendConfig with the specified settings.
        """
        # Create a dictionary with default values
        config = {
            "loc": "right",
            "orientation": "vertical",
            "title": "Legend",
            "fontsize": 10,
            "show": True,
            "onClick": "mute",
            "bbox_to_anchor": (1.2, 0.5),
        }

        # Update with provided values
        config.update(legend_dict)

        # Ensure onClick is a valid value
        if config["onClick"] not in ["hide", "mute"]:
            config["onClick"] = "mute"

        # Create and return the LegendConfig instance
        return cls(**config)


@dataclass(kw_only=True)
class AnnotationConfig:
    def default_legend_factory():
        return LegendConfig(title="Features", loc="right", bbox_to_anchor=(1.5, 0.5))

    colormap: str = "viridis"
    line_width: float = 1
    line_type: str = "solid"
    legend_config: LegendConfig = field(default_factory=default_legend_factory)

    @classmethod
    def from_dict(cls, annotation_dict: Dict[str, Any]) -> "AnnotationConfig":
        """
        Convert a dictionary to a AnnotationConfig instance.

        Args:
        feature_dict (Dict[str, Any]): Dictionary containing feature configuration.

        Returns:
        AnnotationConfig: An instance of AnnotationConfig with the specified settings.
        """
        # Extract the legend dictionary if it exists
        legend_dict = annotation_dict.pop("legend_config", None)

        # Create the LegendConfig instance if legend_dict is provided
        if legend_dict:
            legend_config = LegendConfig.from_dict(legend_dict)
        else:
            legend_config = cls.default_legend_factory()

        # Create a dictionary with default values
        config = {
            "colormap": "viridis",
            "line_width": 1,
            "line_type": "solid",
            "legend_config": legend_config,
        }

        # Update with provided values
        config.update(annotation_dict)

        # Create and return the FeatureConfig instance
        return cls(**config)


@dataclass(kw_only=True)
class _BasePlotConfig(ABC):

    def default_legend_factory():
        return LegendConfig(title="Trace")

    kind: str = "default"
    title: str = "1D Plot"
    xlabel: str = "X-axis"
    ylabel: str = "Y-axis"
    zlabel: str = "Z-axis"
<<<<<<< HEAD
=======
    x_axis_location: str = "below"
    y_axis_location: str = "left"
    title_font_size: int = 18
    xaxis_label_font_size: int = 16
    yaxis_label_font_size: int = 16
    xaxis_tick_font_size: int = 14
    yaxis_tick_font_size: int = 14
    annotation_font_size: int = 12
    min_border: str = 0
    engine: Literal["PLOTLY", "BOKEH", "MATPLOTLIB"] = "PLOTLY"
>>>>>>> 7b79c2a1
    height: int = 500
    width: int = 500
    relative_intensity: bool = False
    show_plot: bool = True
    grid: bool = True
<<<<<<< HEAD
=======
    line_type: str = "solid"
    line_width: float = 1
    marker_size: int = 30
>>>>>>> 7b79c2a1
    toolbar_location: str = "above"

    legend_config: LegendConfig = field(default_factory=default_legend_factory)
    annotation_config: AnnotationConfig = field(default_factory=AnnotationConfig)

    def __post_init__(self):
        # Update default plot labels based on the kind of plot
        self.set_plot_labels()

    def copy(self):
        return deepcopy(self)

    def set_plot_labels(self):
        """
        Set the title, xlabel, and ylabel based on the kind of plot.
        """
        plot_configs = {
            "chromatogram": {
                "title": "Chromatogram",
                "xlabel": "Retention Time",
                "ylabel": "Intensity",
            },
            "mobilogram": {
                "title": "Mobilogram",
                "xlabel": "Ion Mobility",
                "ylabel": "Intensity",
            },
            "spectrum": {
                "title": "Mass Spectrum",
                "xlabel": "mass-to-charge",
                "ylabel": "Intensity",
            },
            "peakmap": {
                "title": "PeakMap",
                "xlabel": "Retention Time",
                "ylabel": "mass-to-charge",
                "zlabel": "Intensity",
            },
            # Add more plot types as needed
        }

        if self.kind in plot_configs:
            self.title = plot_configs[self.kind]["title"]
            self.xlabel = plot_configs[self.kind]["xlabel"]
            self.ylabel = plot_configs[self.kind]["ylabel"]
            if self.kind == "peakmap":
                self.zlabel = plot_configs[self.kind]["zlabel"]

            if self.relative_intensity and "Intensity" in self.ylabel:
                self.ylabel = "Relative " + self.ylabel<|MERGE_RESOLUTION|>--- conflicted
+++ resolved
@@ -179,8 +179,6 @@
     xlabel: str = "X-axis"
     ylabel: str = "Y-axis"
     zlabel: str = "Z-axis"
-<<<<<<< HEAD
-=======
     x_axis_location: str = "below"
     y_axis_location: str = "left"
     title_font_size: int = 18
@@ -191,18 +189,14 @@
     annotation_font_size: int = 12
     min_border: str = 0
     engine: Literal["PLOTLY", "BOKEH", "MATPLOTLIB"] = "PLOTLY"
->>>>>>> 7b79c2a1
     height: int = 500
     width: int = 500
     relative_intensity: bool = False
     show_plot: bool = True
     grid: bool = True
-<<<<<<< HEAD
-=======
     line_type: str = "solid"
     line_width: float = 1
     marker_size: int = 30
->>>>>>> 7b79c2a1
     toolbar_location: str = "above"
 
     legend_config: LegendConfig = field(default_factory=default_legend_factory)
