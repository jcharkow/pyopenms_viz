--- conflicted
+++ resolved
@@ -21,12 +21,9 @@
     freedman_diaconis_rule,
     mz_tolerance_binning,
 )
-<<<<<<< HEAD
+
+from .constants import IS_SPHINX_BUILD
 import warnings
-=======
-from .constants import IS_SPHINX_BUILD
->>>>>>> 951762df
-
 
 _common_kinds = ("line", "vline", "scatter")
 _msdata_kinds = ("chromatogram", "mobilogram", "spectrum", "peakmap")
@@ -829,7 +826,6 @@
 
             # Apply the binning
             data[x] = data[x].apply(assign_bin)
-<<<<<<< HEAD
         data[x] = cut(data[x], bins=self.num_x_bins)
 
         # Group by x bins and calculate the mean intensity within each bin
@@ -837,28 +833,6 @@
         data = (
             data.groupby(known_columns_without_y, observed=True)
             .agg({y: "mean"})
-=======
-
-        # TODO: Find a better way to retain other columns
-        cols = [x]
-        if self.by is not None:
-            cols.append(self.by)
-        if self.peak_color is not None:
-            cols.append(self.peak_color)
-        if self.ion_annotation is not None:
-            cols.append(self.ion_annotation)
-        if self.sequence_annotation is not None:
-            cols.append(self.sequence_annotation)
-        if self.custom_annotation is not None:
-            cols.append(self.custom_annotation)
-        if self.annotation_color is not None:
-            cols.append(self.annotation_color)
-
-        # Group by x bins and calculate the sum intensity within each bin
-        data = (
-            data.groupby(cols, observed=True)
-            .agg({y: self.aggregation_method})
->>>>>>> 951762df
             .reset_index()
         )
 
@@ -871,10 +845,6 @@
                 return value
 
         data[x] = data[x].apply(convert_to_numeric).astype(float)
-<<<<<<< HEAD
-=======
-
->>>>>>> 951762df
         data = data.fillna(0)
         return data
 
@@ -1110,12 +1080,6 @@
             z = None
 
         self.plot(x, y, z, **kwargs)
-<<<<<<< HEAD
-
-        if self.show_plot:
-            self.show()
-=======
->>>>>>> 951762df
 
     def plot(self, x, y, z, **kwargs):
 
