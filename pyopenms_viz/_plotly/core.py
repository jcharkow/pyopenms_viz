--- conflicted
+++ resolved
@@ -435,10 +435,7 @@
         for annotation in annotations:
             fig.add_annotation(annotation)
 
-<<<<<<< HEAD
-=======
-
->>>>>>> 901e275d
+
 class PLOTLYScatterPlot(PLOTLYPlot, ScatterPlot):
 
     @classmethod
@@ -584,16 +581,7 @@
 
 
 class PLOTLYSpectrumPlot(PLOTLY_MSPlot, SpectrumPlot):
-<<<<<<< HEAD
-    def _prepare_data(
-        self, spectrum: DataFrame, y: str, reference_spectrum: DataFrame | None
-    ) -> Tuple[List]:
-        spectrum, reference_spectrum = super()._prepare_data(
-            spectrum, y, reference_spectrum
-        )
-=======
     pass
->>>>>>> 901e275d
 
 
 class PLOTLYPeakMapPlot(PLOTLY_MSPlot, PeakMapPlot):
@@ -603,14 +591,10 @@
             scatterPlot = self.get_scatter_renderer(self.data, x, y, **class_kwargs)
             self.fig = scatterPlot.generate(z=z, **other_kwargs)
 
-<<<<<<< HEAD
-class PLOTLYFeatureHeatmapPlot(PLOTLY_MSPlot, FeatureHeatmapPlot):
-=======
             if z is not None:
                 tooltips, custom_hover_data = self._create_tooltips({self.xlabel: x, self.ylabel: y, self.zlabel: z})
             else:
                 tooltips, custom_hover_data = self._create_tooltips({self.xlabel: x, self.ylabel: y})
->>>>>>> 901e275d
 
             self._add_tooltips(self.fig, tooltips, custom_hover_data=custom_hover_data)
 
