from __future__ import annotations

from abc import ABC

from typing import Tuple, Iterator
from dataclasses import dataclass

from bokeh.plotting import figure
from bokeh.palettes import Plasma256
from bokeh.transform import linear_cmap
from bokeh.models import (
    ColumnDataSource,
    Legend,
    Range1d,
    BoxEditTool,
    Span,
    VStrip,
    GlyphRenderer,
    Label,
)

from pandas.core.frame import DataFrame
from numpy import nan

# pyopenms_viz imports
from .._core import (
    BasePlot,
    LinePlot,
    VLinePlot,
    ScatterPlot,
    BaseMSPlot,
    ChromatogramPlot,
    MobilogramPlot,
    PeakMapPlot,
    SpectrumPlot,
    APPEND_PLOT_DOC,
)
from .._misc import ColorGenerator, MarkerShapeGenerator, is_latex_formatted
from ..constants import PEAK_BOUNDARY_ICON, FEATURE_BOUNDARY_ICON


class BOKEHPlot(BasePlot, ABC):
    """
    Base class for assembling a Bokeh plot
    """

    @property
    def _interactive(self):
        return True

    # In bokeh the canvas is referred to as a figure
    @property
    def fig(self):
        return self.canvas

    @fig.setter
    def fig(self, value):
        self.canvas = value
        self._config.canvas = value

    def _load_extension(self) -> None:
        try:
            from bokeh.plotting import figure, show
            from bokeh.models import ColumnDataSource, Legend
        except ImportError:
            raise ImportError(
                f"bokeh is not installed. Please install using `pip install bokeh` to use this plotting library in pyopenms-viz"
            )

    def _create_figure(self):
        """Creates a figure from scratch"""
        self.fig = figure(
            title=self.title,
            x_axis_label=self.xlabel,
            y_axis_label=self.ylabel,
            x_axis_location=self.x_axis_location,
            y_axis_location=self.y_axis_location,
            width=self.width,
            height=self.height,
            min_border=self.min_border,
        )

    def _update_plot_aes(self):
        """
        Update the aesthetics of the plot
        """
        self.fig.grid.visible = self.grid
        self.fig.toolbar_location = self.toolbar_location
        # Update title, axis title and axis tick label sizes
        if self.fig.title is not None:
            self.fig.title.text_font_size = f"{self.title_font_size}pt"
        self.fig.xaxis.axis_label_text_font_size = f"{self.xaxis_label_font_size}pt"
        self.fig.yaxis.axis_label_text_font_size = f"{self.yaxis_label_font_size}pt"
        self.fig.xaxis.major_label_text_font_size = f"{self.xaxis_tick_font_size}pt"
        self.fig.yaxis.major_label_text_font_size = f"{self.yaxis_tick_font_size}pt"

    def _add_legend(self, legend):
        """
        Add the legend
        """
        if self.legend_config.show:
            self.fig.add_layout(legend, self.legend_config.loc)
            self.fig.legend.orientation = self.legend_config.orientation
            self.fig.legend.click_policy = self.legend_config.onClick
            self.fig.legend.title = self.legend_config.title
            self.fig.legend.label_text_font_size = (
                str(self.legend_config.fontsize) + "pt"
            )

    def _add_tooltips(self, tooltips, custom_hover_data):
        """
        Add tooltips to the plot
        """
        from bokeh.models import HoverTool

        hover = HoverTool()
        hover.tooltips = tooltips
        self.fig.add_tools(hover)

    def _add_bounding_box_drawer(self):
        """
        Add a BoxEditTool to the figure for drawing bounding boxes.

        Args:
            fig (figure): The Bokeh figure object to add the BoxEditTool to.

        Returns:
            The renderer object that is used to draw the bounding box.
        """
        r = self.fig.rect(
            [],
            [],
            [],
            [],
            fill_alpha=0,
            line_dash="dashed",
            line_width=3,
            line_color="#F02D1A",
        )
        draw_tool = BoxEditTool(renderers=[r], empty_value=0)
        # TODO: change how icon path is defined
        draw_tool.icon = FEATURE_BOUNDARY_ICON
        draw_tool.name = "Draw Bounding Box"

        # Add the tool to the figure
        self.fig.add_tools(draw_tool)
        return r

    def _add_bounding_vertical_drawer(self):
        """
        Add a BoxEditTool to the figure for drawing bounding vertical strips.

        Args:
            fig (figure): The Bokeh figure object to add the BoxEditTool to.

        Returns:
            The renderer object that is used to draw the bounding box.
        """
        # Create empty source data
        source = ColumnDataSource(data=dict(x0=[], x1=[]))

        # Create the VStrip glyph
        glyph = VStrip(
            x0="x0",
            x1="x1",
            fill_alpha=0,
            line_dash="dashed",
            line_width=3,
            line_color="#F02D1A",
        )

        # Create a GlyphRenderer for the VStrip glyph using the same data source
        renderer = GlyphRenderer(data_source=source, glyph=glyph)

        # Add the GlyphRenderer to the fig object's renderers list
        self.fig.renderers.append(renderer)

        draw_tool = BoxEditTool(renderers=[renderer], empty_value=0)
        # TODO: change how icon path is defined
        draw_tool.icon = PEAK_BOUNDARY_ICON
        draw_tool.name = "Draw Peak Boundary Strip"

        # Add the tool to the figure
        self.fig.add_tools(draw_tool)
        return renderer

    def _modify_x_range(
        self,
        x_range: Tuple[float, float],
        padding: Tuple[float, float] | None = None,
    ):
        """
        Modify the x-axis range.

        Args:
            x_range (Tuple[float, float]): The desired x-axis range.
            padding (Tuple[float, float] | None, optional): The padding to be applied to the x-axis range, in decimal percent. Defaults to None.
        """
        start, end = x_range
        if padding is not None:
            start = start - (start * padding[0])
            end = end + (end * padding[1])
        self.fig.x_range = Range1d(start=start, end=end)

    def _modify_y_range(
        self,
        y_range: Tuple[float, float],
        padding: Tuple[float, float] | None = None,
    ):
        """
        Modifies the y-axis range of the plot.

        Args:
            y_range (Tuple[float, float]): The desired y-axis range.
            padding (Tuple[float, float] | None, optional): The padding to be applied to the y-axis range, in decimal percent. Defaults to None.
        """
        start, end = y_range
        if padding is not None:
            start = start - (start * padding[0])
            end = end + (end * padding[1])
        self.fig.y_range = Range1d(start=start, end=end)

    def generate(self, tooltips, custom_hover_data) -> figure:
        """
        Generate the plot
        """
        self._load_extension()
        if self.canvas is None:
            self._create_figure()

        self.plot()
        self._update_plot_aes()

        if tooltips is not None and self._interactive:
            self._add_tooltips(tooltips, custom_hover_data)
        return self.canvas

    def show_default(self):
        from bokeh.io import show

        def app(doc):
            doc.add_root(self.fig)

        show(app)

    def show_sphinx(self):
        from bokeh.io import show

        show(self.fig)


class BOKEHLinePlot(BOKEHPlot, LinePlot):
    """
    Class for assembling a collection of Bokeh line plots
    """

    @APPEND_PLOT_DOC
    def plot(self):
        """
        Plot a line plot
        """
        if self.by is None:
            source = ColumnDataSource(self.data)
            line = self.fig.line(
                x=self.x,
                y=self.y,
                source=source,
                line_color=self.current_color,
                line_width=self.line_width,
            )
        else:

            legend_items = []
            for group, df in self.data.groupby(self.by):
                source = ColumnDataSource(df)
                line = self.fig.line(
                    x=self.x,
                    y=self.y,
                    source=source,
                    line_color=self.current_color,
                    line_width=self.line_width,
                )
                legend_items.append((group, [line]))

            legend = Legend(items=legend_items)
            self._add_legend(legend)


class BOKEHVLinePlot(BOKEHPlot, VLinePlot):
    """
    Class for assembling a series of vertical line plots in Bokeh
    """

    @APPEND_PLOT_DOC
    def plot(self):
        """
        Plot a set of vertical lines
        """

        self.data["line_color"] = [self.current_color for _ in range(len(self.data))]
        self.data["line_width"] = [self.line_width for _ in range(len(self.data))]
        if not self.plot_3d:
            if self.by is None:
                source = ColumnDataSource(self.data)
                if self.direction == "horizontal":
                    x0_data_var = 0
                    x1_data_var = self.x
                    y0_data_var = y1_data_var = self.y
                else:  # self.direction == "vertical"
                    x0_data_var = x1_data_var = self.x
                    y0_data_var = 0
                    y1_data_var = self.y
                line = self.fig.segment(
                    x0=x0_data_var,
                    y0=y0_data_var,
                    x1=x1_data_var,
                    y1=y1_data_var,
                    source=source,
                    line_color="line_color",
                    line_width="line_width",
                )
            else:
                legend_items = []
                for group, df in self.data.groupby(self.by):
                    source = ColumnDataSource(df)
                    if self.direction == "horizontal":
                        x0_data_var = 0
                        x1_data_var = self.x
                        y0_data_var = y1_data_var = self.y
                    else:  # self.direction == "vertical"
                        x0_data_var = x1_data_var = self.x
                        y0_data_var = 0
                        y1_data_var = self.y

                    line = self.fig.segment(
                        x0=x0_data_var,
                        y0=y0_data_var,
                        x1=x1_data_var,
                        y1=y1_data_var,
                        source=source,
                        line_color="line_color",
                        line_width="line_width",
                    )

                    legend_items.append((group, [line]))

                legend = Legend(items=legend_items)
                self._add_legend(legend)
        else:
            raise NotImplementedError("3D Vline plots are not supported in Bokeh")

    def _add_annotations(
        self,
        ann_texts: list[str],
        ann_xs: list[float],
        ann_ys: list[float],
        ann_colors: list[str],
    ):
        for text, x, y, color in zip(ann_texts, ann_xs, ann_ys, ann_colors):
            if text is not nan and text != "" and text != "nan":
                if is_latex_formatted(text):
                    # NOTE: Bokeh uses MathJax for rendering LaTeX expressions with $$ delimiters
<<<<<<< HEAD
                    text = r"$${}$$".format(text)
=======
                    # NOTE: the newline break (\\) is currently not working in MathJax in Bokeh. The workaround is to wrap the expression in \displaylines{}
                    # See: https://github.com/mathjax/MathJax/issues/2312#issuecomment-538185951
                    text = text.replace("\n", r" \\\ ")
                    text = r'$$\displaylines{{{}}}$$'.format(text)
>>>>>>> 43101593
                label = Label(
                    x=x,
                    y=y,
                    text=text,
                    text_font_size="13pt",
                    text_color=color,
                    x_offset=1,
                    y_offset=0,
                )
                self.fig.add_layout(label)


class BOKEHScatterPlot(BOKEHPlot, ScatterPlot):
    """
    Class for assembling a Bokeh scatter plot
    """

    def __init__(self, data, **kwargs):
        super().__init__(data, **kwargs)
        if self.marker is None:
            self.marker = MarkerShapeGenerator(engine="BOKEH")

    @APPEND_PLOT_DOC
    def plot(self):
        """
        Plot a scatter plot
        """

        if self.z is not None:
            mapper = linear_cmap(
                field_name=self.z,
                palette=Plasma256[::-1],
                low=min(self.data[self.z]),
                high=max(self.data[self.z]),
            )

        kwargs = dict(
            size=self.marker_size,
            line_width=0,
            fill_color=mapper if self.z is not None else self.current_color,
        )
        if self.by is None:
            source = ColumnDataSource(self.data)
            line = self.fig.scatter(
                x=self.x, y=self.y, source=source, marker=self.current_marker, **kwargs
            )
        else:
            legend_items = []
            for group, df in self.data.groupby(self.by):
                source = ColumnDataSource(df)
                line = self.fig.scatter(
                    x=self.x,
                    y=self.y,
                    source=source,
                    marker=self.current_marker,
                    **kwargs,
                )
                legend_items.append((group, [line]))
            legend = Legend(items=legend_items)
            self._add_legend(legend)


class BOKEH_MSPlot(BaseMSPlot, BOKEHPlot, ABC):

    def get_line_renderer(self, **kwargs) -> None:
        return BOKEHLinePlot(**kwargs)

    def get_vline_renderer(self, **kwargs) -> None:
        return BOKEHVLinePlot(**kwargs)

    def get_scatter_renderer(self, **kwargs) -> None:
        return BOKEHScatterPlot(**kwargs)

    def plot_x_axis_line(self):
        zero_line = Span(
            location=0, dimension="width", line_color="#EEEEEE", line_width=1.5
        )
        self.fig.add_layout(zero_line)

    def _create_tooltips(self, entries, index=True):
        # Tooltips for interactive information
        tooltips = []
        if index:
            tooltips.append(("index", "$index"))
        for key, value in entries.items():
            tooltips.append((key, f"@{value}"))
        return tooltips, None


class BOKEHChromatogramPlot(BOKEH_MSPlot, ChromatogramPlot):
    """
    Class for assembling a Bokeh extracted ion chromatogram plot
    """

    def _add_peak_boundaries(self, annotation_data):
        """
        Add peak boundaries to the plot.

        Args:
            annotation_data (DataFrame): The feature data containing the peak boundaries.

        Returns:
            None
        """
        color_gen = ColorGenerator(
            colormap=self.annotation_colormap, n=annotation_data.shape[0]
        )
        legend_items = []
        for idx, (_, feature) in enumerate(annotation_data.iterrows()):
            peak_boundary_lines = self.fig.segment(
                x0=[feature["leftWidth"], feature["rightWidth"]],
                y0=[0, 0],
                x1=[feature["leftWidth"], feature["rightWidth"]],
                y1=[feature["apexIntensity"], feature["apexIntensity"]],
                color=next(color_gen),
                line_dash=self.annotation_line_type,
                line_width=self.annotation_line_width,
            )
            if "name" in annotation_data.columns:
                use_name = feature["name"]
            else:
                use_name = f"Feature {idx}"
            if "q_value" in annotation_data.columns:
                legend_label = f"{use_name} (q-value: {feature['q_value']:.4f})"
            else:
                legend_label = f"{use_name}"
            legend_items.append((legend_label, [peak_boundary_lines]))

        if self.annotation_legend_config.show:
            legend = Legend(items=legend_items)
            legend.click_policy = self.annotation_legend_config.onClick
            legend.title = self.annotation_legend_config.title
            legend.orientation = self.annotation_legend_config.orientation
            legend.label_text_font_size = (
                str(self.annotation_legend_config.fontsize) + "pt"
            )
            self.fig.add_layout(legend, self.annotation_legend_config.loc)

    def get_manual_bounding_box_coords(self):
        # Get the original data source
        data_source = self.manual_boundary_renderer.data_source

        # Make a copy of the data since we don't want to modify the original active documents data source
        bbox_data = data_source.data.copy()

        # Return the modified copy
        return DataFrame(bbox_data).rename(
            columns={"x0": "leftWidth", "x1": "rightWidth"}
        )


class BOKEHMobilogramPlot(BOKEHChromatogramPlot, MobilogramPlot):
    """
    Class for assembling a Bokeh mobilogram plot
    """

    pass


class BOKEHSpectrumPlot(BOKEH_MSPlot, SpectrumPlot):
    """
    Class for assembling a Bokeh spectrum plot
    """

    pass


class BOKEHPeakMapPlot(BOKEH_MSPlot, PeakMapPlot):
    """
    Class for assembling a Bokeh feature heatmap plot
    """

    def create_main_plot(self):

        if not self.plot_3d:

            scatterPlot = self.get_scatter_renderer(data=self.data, config=self._config)

            tooltips, custom_hover_data = self._create_tooltips(
                {self.xlabel: self.x, self.ylabel: self.y, "intensity": self.z}
            )

            fig = scatterPlot.generate(tooltips, custom_hover_data)
            self.main_fig = fig  # Save the main figure for later use

            if self.annotation_data is not None:
                self._add_box_boundaries(self.annotation_data)

        else:
            raise NotImplementedError("3D PeakMap plots are not supported in Bokeh")

        return fig

    def create_x_axis_plot(self):
        x_fig = super().create_x_axis_plot()

        # Modify plot
        x_fig.x_range = self.main_fig.x_range
        x_fig.width = self.x_plot_config.width
        x_fig.xaxis.visible = False

        return x_fig

    def create_y_axis_plot(self):
        y_fig = super().create_y_axis_plot()

        # Modify plot
        y_fig.y_range = self.main_fig.y_range
        y_fig.height = self.y_plot_config.height
        y_fig.legend.orientation = self.y_plot_config.legend_config.orientation
        y_fig.x_range.flipped = True
        return y_fig

    def combine_plots(self, main_fig, x_fig, y_fig):
        # Modify the main plot
        main_fig.yaxis.visible = False

        # Ensure all plots have the same dimensions
        x_fig.frame_height = self.height
        x_fig.frame_width = self.width
        y_fig.frame_width = self.width
        y_fig.frame_height = self.height
        main_fig.frame_width = self.width
        main_fig.frame_height = self.height

        from bokeh.layouts import gridplot

        self.fig = gridplot([[None, x_fig], [y_fig, main_fig]])

    def get_manual_bounding_box_coords(self):
        # Get the original data source
        data_source = self.manual_bbox_renderer.data_source

        # Make a copy of the data since we don't want to modify the original active documents data source
        bbox_data = data_source.data.copy()

        x1 = []
        y1 = []
        for i in range(0, len(bbox_data["x"])):
            x1.append(bbox_data["x"][i] + bbox_data["width"][i])
            y1.append(bbox_data["y"][i] + bbox_data["height"][i])

        # Return the modified copy
        return DataFrame(
            {"x0": bbox_data["x"], "x1": x1, "y0": bbox_data["y"], "y1": y1}
        ).rename(
            columns={
                "x0": f"{self.x}_0",
                "x1": f"{self.x}_1",
                "y0": f"{self.y}_0",
                "y1": f"{self.y}_1",
            }
        )

    def _add_box_boundaries(self, annotation_data):
        color_gen = ColorGenerator(
            colormap=self.annotation_colormap, n=annotation_data.shape[0]
        )
        legend_items = []
        for idx, (_, feature) in enumerate(annotation_data.iterrows()):
            x0 = feature["leftWidth"]
            x1 = feature["rightWidth"]
            y0 = feature["IM_leftWidth"]
            y1 = feature["IM_rightWidth"]

            # Calculate center points and dimensions
            center_x = (x0 + x1) / 2
            center_y = (y0 + y1) / 2
            width = abs(x1 - x0)
            height = abs(y1 - y0)

            box_boundary_lines = self.fig.rect(
                x=center_x,
                y=center_y,
                width=width,
                height=height,
                color=next(color_gen),
                line_dash=self.annotation_line_type,
                line_width=self.annotation_line_width,
                fill_alpha=0,
            )
            if "name" in annotation_data.columns:
                use_name = feature["name"]
            else:
                use_name = f"Feature {idx}"
            if "q_value" in annotation_data.columns:
                legend_label = f"{use_name} (q-value: {feature['q_value']:.4f})"
            else:
                legend_label = f"{use_name}"
            legend_items.append((legend_label, [box_boundary_lines]))

        if self.annotation_legend_config.show:
            legend = Legend(items=legend_items)
            legend.click_policy = self.annotation_legend_config.onClick
            legend.title = self.annotation_legend_config.title
            legend.orientation = self.annotation_legend_config.orientation
            legend.label_text_font_size = (
                str(self.annotation_legend_config.fontsize) + "pt"
            )
            self.fig.add_layout(legend, self.annotation_legend_config.loc)<|MERGE_RESOLUTION|>--- conflicted
+++ resolved
@@ -360,14 +360,10 @@
             if text is not nan and text != "" and text != "nan":
                 if is_latex_formatted(text):
                     # NOTE: Bokeh uses MathJax for rendering LaTeX expressions with $$ delimiters
-<<<<<<< HEAD
-                    text = r"$${}$$".format(text)
-=======
                     # NOTE: the newline break (\\) is currently not working in MathJax in Bokeh. The workaround is to wrap the expression in \displaylines{}
                     # See: https://github.com/mathjax/MathJax/issues/2312#issuecomment-538185951
                     text = text.replace("\n", r" \\\ ")
-                    text = r'$$\displaylines{{{}}}$$'.format(text)
->>>>>>> 43101593
+                    text = r"$$\displaylines{{{}}}$$".format(text)
                 label = Label(
                     x=x,
                     y=y,
