from __future__ import annotations

from abc import ABC

from typing import Tuple

from bokeh.plotting import figure
from bokeh.palettes import Plasma256
from bokeh.transform import linear_cmap
from bokeh.models import (
    ColumnDataSource,
    Legend,
    Range1d,
    BoxEditTool,
    Span,
    VStrip,
    GlyphRenderer,
    Label,
)

from pandas.core.frame import DataFrame

# pyopenms_viz imports
from .._core import (
    BasePlot,
    LinePlot,
    VLinePlot,
    ScatterPlot,
    BaseMSPlot,
    ChromatogramPlot,
    MobilogramPlot,
    PeakMapPlot,
    SpectrumPlot,
    APPEND_PLOT_DOC,
)
from .._misc import ColorGenerator, MarkerShapeGenerator
from ..constants import PEAK_BOUNDARY_ICON, FEATURE_BOUNDARY_ICON


class BOKEHPlot(BasePlot, ABC):
    """
    Base class for assembling a Bokeh plot
    """

    def _interactive(self):
        return False

    def _load_extension(self) -> None:
        try:
            from bokeh.plotting import figure, show
            from bokeh.models import ColumnDataSource, Legend
        except ImportError:
            raise ImportError(
                f"bokeh is not installed. Please install using `pip install bokeh` to use this plotting library in pyopenms-viz"
            )

    def _create_figure(self) -> None:
        if self.fig is None:
            self.fig = figure(
                title=self.title,
                x_axis_label=self.xlabel,
                y_axis_label=self.ylabel,
                width=self.width,
                height=self.height,
            )

    def _update_plot_aes(self, fig, **kwargs):
        """
        Update the aesthetics of the plot
        """
        fig.grid.visible = self.grid
        fig.toolbar_location = self.toolbar_location

    def _add_legend(self, fig, legend):
        """
        Add the legend
        """
        if self.legend_config.show:
            fig.add_layout(legend, self.legend_config.loc)
            fig.legend.orientation = self.legend_config.orientation
            fig.legend.click_policy = self.legend_config.onClick
            fig.legend.title = self.legend_config.title
            fig.legend.label_text_font_size = str(self.legend_config.fontsize) + "pt"

    def _add_tooltips(self, fig, tooltips, custom_hover_data=None):
        """
        Add tooltips to the plot
        """
        from bokeh.models import HoverTool

        hover = HoverTool()
        hover.tooltips = tooltips
        fig.add_tools(hover)

    def _add_bounding_box_drawer(self, fig, **kwargs):
        """
        Add a BoxEditTool to the figure for drawing bounding boxes.

        Args:
            fig (figure): The Bokeh figure object to add the BoxEditTool to.

        Returns:
            The renderer object that is used to draw the bounding box.
        """
        r = fig.rect(
            [],
            [],
            [],
            [],
            fill_alpha=0,
            line_dash="dashed",
            line_width=3,
            line_color="#F02D1A",
        )
        draw_tool = BoxEditTool(renderers=[r], empty_value=0)
        # TODO: change how icon path is defined
        draw_tool.icon = FEATURE_BOUNDARY_ICON
        draw_tool.name = "Draw Bounding Box"

        # Add the tool to the figure
        fig.add_tools(draw_tool)
        return r

    def _add_bounding_vertical_drawer(self, fig, **kwargs):
        """
        Add a BoxEditTool to the figure for drawing bounding vertical strips.

        Args:
            fig (figure): The Bokeh figure object to add the BoxEditTool to.

        Returns:
            The renderer object that is used to draw the bounding box.
        """
        # Create empty source data
        source = ColumnDataSource(data=dict(x0=[], x1=[]))

        # Create the VStrip glyph
        glyph = VStrip(
            x0="x0",
            x1="x1",
            fill_alpha=0,
            line_dash="dashed",
            line_width=3,
            line_color="#F02D1A",
        )

        # Create a GlyphRenderer for the VStrip glyph using the same data source
        renderer = GlyphRenderer(data_source=source, glyph=glyph)

        # Add the GlyphRenderer to the fig object's renderers list
        fig.renderers.append(renderer)

        draw_tool = BoxEditTool(renderers=[renderer], empty_value=0)
        # TODO: change how icon path is defined
        draw_tool.icon = PEAK_BOUNDARY_ICON
        draw_tool.name = "Draw Peak Boundary Strip"

        # Add the tool to the figure
        fig.add_tools(draw_tool)
        return renderer

    def _modify_x_range(
        self, x_range: Tuple[float, float], padding: Tuple[float, float] | None = None
    ):
        """
        Modify the x-axis range.

        Args:
            x_range (Tuple[float, float]): The desired x-axis range.
            padding (Tuple[float, float] | None, optional): The padding to be applied to the x-axis range, in decimal percent. Defaults to None.
        """
        start, end = x_range
        if padding is not None:
            start = start - (start * padding[0])
            end = end + (end * padding[1])
        self.fig.x_range = Range1d(start=start, end=end)

    def _modify_y_range(
        self, y_range: Tuple[float, float], padding: Tuple[float, float] | None = None
    ):
        """
        Modifies the y-axis range of the plot.

        Args:
            y_range (Tuple[float, float]): The desired y-axis range.
            padding (Tuple[float, float] | None, optional): The padding to be applied to the y-axis range, in decimal percent. Defaults to None.
        """
        start, end = y_range
        if padding is not None:
            start = start - (start * padding[0])
            end = end + (end * padding[1])
        self.fig.y_range = Range1d(start=start, end=end)

    def show(self):
        from bokeh.io import show

        def app(doc):
            doc.add_root(self.fig)

        show(app)


class BOKEHLinePlot(BOKEHPlot, LinePlot):
    """
    Class for assembling a collection of Bokeh line plots
    """

    @classmethod
    @APPEND_PLOT_DOC
    def plot(cls, fig, data, x, y, by: str | None = None, plot_3d=False, **kwargs):
        """
        Plot a line plot
        """
        color_gen = kwargs.pop("line_color", None)

        if by is None:
            source = ColumnDataSource(data)
            if color_gen is not None:
                kwargs["line_color"] = color_gen if isinstance(color_gen, str) else next(color_gen)
            line = fig.line(x=x, y=y, source=source, **kwargs)

            return fig, None
        else:

            legend_items = []
            for group, df in data.groupby(by):
                source = ColumnDataSource(df)
                if color_gen is not None:
                    kwargs["line_color"] = color_gen if isinstance(color_gen, str) else next(color_gen)
                line = fig.line(x=x, y=y, source=source, **kwargs)
                legend_items.append((group, [line]))

            legend = Legend(items=legend_items)

            return fig, legend


class BOKEHVLinePlot(BOKEHPlot, VLinePlot):
    """
    Class for assembling a series of vertical line plots in Bokeh
    """

    @classmethod
    @APPEND_PLOT_DOC
    def plot(cls, fig, data, x, y, by: str | None = None, plot_3d=False, **kwargs):
        """
        Plot a set of vertical lines
        """
        color_gen = kwargs.pop("line_color", None)
        if color_gen is None:
            color_gen = ColorGenerator()
        data["line_color"] = [next(color_gen) for _ in range(len(data))]
        if not plot_3d:
            if by is None:
                source = ColumnDataSource(data)
                line = fig.segment(
                    x0=x,
                    y0=0,
                    x1=x,
                    y1=y,
                    source=source,
                    line_color="line_color",
                    **kwargs,
                )
                return fig, None
            else:
                legend_items = []
                for group, df in data.groupby(by):
                    source = ColumnDataSource(df)
                    line = fig.segment(
                        x0=x,
                        y0=0,
                        x1=x,
                        y1=y,
                        source=source,
                        line_color="line_color",
                        **kwargs,
                    )
                    legend_items.append((group, [line]))

                legend = Legend(items=legend_items)
        
                return fig, legend
        else:
            raise NotImplementedError("3D Vline plots are not supported in Bokeh")

    def _add_annotations(
        self,
        fig,
        ann_texts: list[str],
        ann_xs: list[float],
        ann_ys: list[float],
        ann_colors: list[str],
    ):
        for text, x, y, color in zip(ann_texts, ann_xs, ann_ys, ann_colors):
            label = Label(
                x=x,
                y=y,
                text=text,
                text_font_size="8pt",
                text_color=color,
                x_offset=1,
                y_offset=0,
            )
            fig.add_layout(label)


class BOKEHScatterPlot(BOKEHPlot, ScatterPlot):
    """
    Class for assembling a Bokeh scatter plot
    """

    @classmethod
    @APPEND_PLOT_DOC
    def plot(cls, fig, data, x, y, by: str | None = None, plot_3d=False, **kwargs):
        """
        Plot a scatter plot
        """
        z = kwargs.pop("z", None)

        color_gen = kwargs.pop("color_gen", None)
        if color_gen is None:
            color_gen = ColorGenerator()

        marker_gen = kwargs.pop("marker_gen", None)
        if marker_gen is None:
            marker_gen = MarkerShapeGenerator(engine="BOKEH")

        mapper = linear_cmap(
            field_name=z,
            palette=Plasma256[::-1],
            low=min(data[z]),
            high=max(data[z]),
        )
        # Set defaults if they have not been set in kwargs
        defaults = {"size": 10, "line_width": 0, "fill_color": mapper if z is not None else next(color_gen)}
        for k, v in defaults.items():
            if k not in kwargs.keys():
                kwargs[k] = v

        if by is None:
            kwargs["marker"] = next(marker_gen)
            source = ColumnDataSource(data)
            line = fig.scatter(x=x, y=y, source=source, **kwargs)
            return fig, None
        else:
            legend_items = []
            for group, df in data.groupby(by):
                kwargs["marker"] = next(marker_gen)
                source = ColumnDataSource(df)
                line = fig.scatter(x=x, y=y, source=source, **kwargs)
                legend_items.append((group, [line]))
            legend = Legend(items=legend_items)

            return fig, legend


class BOKEH_MSPlot(BaseMSPlot, BOKEHPlot, ABC):

    def get_line_renderer(self, data, x, y, **kwargs) -> None:
        return BOKEHLinePlot(data, x, y, **kwargs)

    def get_vline_renderer(self, data, x, y, **kwargs) -> None:
        return BOKEHVLinePlot(data, x, y, **kwargs)

    def get_scatter_renderer(self, data, x, y, **kwargs) -> None:
        return BOKEHScatterPlot(data, x, y, **kwargs)

    def plot_x_axis_line(self, fig):
        zero_line = Span(
            location=0, dimension="width", line_color="#EEEEEE", line_width=1.5
        )
        fig.add_layout(zero_line)

    def _create_tooltips(self, entries, index=True):
        # Tooltips for interactive information
        tooltips = []
        if index:
            tooltips.append(("index", "$index"))
        for key, value in entries.items():
            tooltips.append((key, f"@{value}"))
        return tooltips, None


class BOKEHChromatogramPlot(BOKEH_MSPlot, ChromatogramPlot):
    """
    Class for assembling a Bokeh extracted ion chromatogram plot
    """

    def _add_peak_boundaries(self, annotation_data):
        """
        Add peak boundaries to the plot.

        Args:
            annotation_data (DataFrame): The feature data containing the peak boundaries.

        Returns:
            None
        """
        color_gen = ColorGenerator(
            colormap=self.annotation_config.colormap, n=annotation_data.shape[0]
        )
        legend_items = []
        for idx, (_, feature) in enumerate(annotation_data.iterrows()):
            peak_boundary_lines = self.fig.segment(
                x0=[feature["leftWidth"], feature["rightWidth"]],
                y0=[0, 0],
                x1=[feature["leftWidth"], feature["rightWidth"]],
                y1=[feature["apexIntensity"], feature["apexIntensity"]],
                color=next(color_gen),
                line_dash=self.annotation_config.line_type,
                line_width=self.annotation_config.line_width,
            )
            if "name" in annotation_data.columns:
                use_name = feature["name"]
            else:
                use_name = f"Feature {idx}"
            if "q_value" in annotation_data.columns:
                legend_label = f"{use_name} (q-value: {feature['q_value']:.4f})"
            else:
                legend_label = f"{use_name}"
            legend_items.append((legend_label, [peak_boundary_lines]))

        if self.annotation_config.legend_config.show:
            legend = Legend(items=legend_items)
            legend.click_policy = self.annotation_config.legend_config.onClick
            legend.title = self.annotation_config.legend_config.title
            legend.orientation = self.annotation_config.legend_config.orientation
            legend.label_text_font_size = (
                str(self.annotation_config.legend_config.fontsize) + "pt"
            )
            self.fig.add_layout(legend, self.annotation_config.legend_config.loc)

    def get_manual_bounding_box_coords(self):
        # Get the original data source
        data_source = self.manual_boundary_renderer.data_source

        # Make a copy of the data since we don't want to modify the original active documents data source
        bbox_data = data_source.data.copy()

        # Return the modified copy
        return DataFrame(bbox_data).rename(
            columns={"x0": "leftWidth", "x1": "rightWidth"}
        )


class BOKEHMobilogramPlot(BOKEHChromatogramPlot, MobilogramPlot):
    """
    Class for assembling a Bokeh mobilogram plot
    """

    pass


class BOKEHSpectrumPlot(BOKEH_MSPlot, SpectrumPlot):
    """
    Class for assembling a Bokeh spectrum plot
    """

    pass


class BOKEHPeakMapPlot(BOKEH_MSPlot, PeakMapPlot):
    """
    Class for assembling a Bokeh feature heatmap plot
    """

<<<<<<< HEAD
    def create_main_plot(self, x, y, z, by):
        scatterPlot = self.get_scatter_renderer(
            self.data, x, y, by=by, _config=self._config
        )
        mapper = linear_cmap(
            field_name=z,
            palette=Plasma256[::-1],
            low=min(self.data[z]),
            high=max(self.data[z]),
        )

        self.fig = scatterPlot.generate(
            marker="square", line_color=mapper, fill_color=mapper
        )

        print(self._config)
        if self.annotation_data is not None:
            self._add_box_boundaries(self.annotation_data)
=======
    def create_main_plot(self, x, y, z, class_kwargs, other_kwargs):
        if not self.plot_3d:
            scatterPlot = self.get_scatter_renderer(self.data, x, y, **class_kwargs)

            self.fig = scatterPlot.generate(z=z, **other_kwargs)

            if self.annotation_data is not None:
                self._add_box_boundaries(self.annotation_data)

            tooltips, _ = self._create_tooltips({self.xlabel: x, self.ylabel: y, "intensity": z})

            self._add_tooltips(self.fig, tooltips)
        else:
            raise NotImplementedError("3D PeakMap plots are not supported in Bokeh")
>>>>>>> a62dd395

    def create_x_axis_plot(self, x, z, by):
        x_fig = super().create_x_axis_plot(x, z, by)

        # Modify plot
        x_fig.x_range = self.fig.x_range
        x_fig.width = self.fig.width
        x_fig.xaxis.visible = False
        x_fig.min_border = 0
        return x_fig

    def create_y_axis_plot(self, y, z, by):
        y_fig = super().create_y_axis_plot(y, z, by)

        # Modify plot
        y_fig.y_range = self.fig.y_range
        y_fig.height = self.fig.height
        y_fig.legend.orientation = "horizontal"
        y_fig.x_range.flipped = True
        y_fig.min_border = 0
        return y_fig

    def combine_plots(self, x_fig, y_fig):
        # Modify the main plot
        self.fig.yaxis.visible = False

        from bokeh.layouts import gridplot

        self.fig = gridplot([[None, x_fig], [y_fig, self.fig]])

    def get_manual_bounding_box_coords(self):
        # Get the original data source
        data_source = self.manual_bbox_renderer.data_source

        # Make a copy of the data since we don't want to modify the original active documents data source
        bbox_data = data_source.data.copy()

        x1 = []
        y1 = []
        for i in range(0, len(bbox_data["x"])):
            x1.append(bbox_data["x"][i] + bbox_data["width"][i])
            y1.append(bbox_data["y"][i] + bbox_data["height"][i])

        # Return the modified copy
        return DataFrame(
            {"x0": bbox_data["x"], "x1": x1, "y0": bbox_data["y"], "y1": y1}
        ).rename(
            columns={
                "x0": f"{self.x}_0",
                "x1": f"{self.x}_1",
                "y0": f"{self.y}_0",
                "y1": f"{self.y}_1",
            }
        )

    def _add_box_boundaries(self, annotation_data):
        color_gen = ColorGenerator(
            colormap=self.annotation_config.colormap, n=annotation_data.shape[0]
        )
        legend_items = []
        for idx, (_, feature) in enumerate(annotation_data.iterrows()):
            x0 = feature["leftWidth"]
            x1 = feature["rightWidth"]
            y0 = feature["IM_leftWidth"]
            y1 = feature["IM_rightWidth"]

            # Calculate center points and dimensions
            center_x = (x0 + x1) / 2
            center_y = (y0 + y1) / 2
            width = abs(x1 - x0)
            height = abs(y1 - y0)

            box_boundary_lines = self.fig.rect(
                x=center_x,
                y=center_y,
                width=width,
                height=height,
                color=next(color_gen),
                line_dash=self.annotation_config.line_type,
                line_width=self.annotation_config.line_width,
                fill_alpha=0,
            )
            if "name" in annotation_data.columns:
                use_name = feature["name"]
            else:
                use_name = f"Feature {idx}"
            if "q_value" in annotation_data.columns:
                legend_label = f"{use_name} (q-value: {feature['q_value']:.4f})"
            else:
                legend_label = f"{use_name}"
            legend_items.append((legend_label, [box_boundary_lines]))

        if self.annotation_config.legend.show:
            legend = Legend(items=legend_items)
            legend.click_policy = self.annotation_config.legend_config.onClick
            legend.title = self.annotation_config.legend_config.title
            legend.orientation = self.annotation_config.legend_config.orientation
            legend.label_text_font_size = (
                str(self.annotation_config.legend_config.fontsize) + "pt"
            )
            self.fig.add_layout(legend, self.annotation_config.legend_config.loc)<|MERGE_RESOLUTION|>--- conflicted
+++ resolved
@@ -216,7 +216,9 @@
         if by is None:
             source = ColumnDataSource(data)
             if color_gen is not None:
-                kwargs["line_color"] = color_gen if isinstance(color_gen, str) else next(color_gen)
+                kwargs["line_color"] = (
+                    color_gen if isinstance(color_gen, str) else next(color_gen)
+                )
             line = fig.line(x=x, y=y, source=source, **kwargs)
 
             return fig, None
@@ -226,7 +228,9 @@
             for group, df in data.groupby(by):
                 source = ColumnDataSource(df)
                 if color_gen is not None:
-                    kwargs["line_color"] = color_gen if isinstance(color_gen, str) else next(color_gen)
+                    kwargs["line_color"] = (
+                        color_gen if isinstance(color_gen, str) else next(color_gen)
+                    )
                 line = fig.line(x=x, y=y, source=source, **kwargs)
                 legend_items.append((group, [line]))
 
@@ -279,7 +283,7 @@
                     legend_items.append((group, [line]))
 
                 legend = Legend(items=legend_items)
-        
+
                 return fig, legend
         else:
             raise NotImplementedError("3D Vline plots are not supported in Bokeh")
@@ -333,7 +337,11 @@
             high=max(data[z]),
         )
         # Set defaults if they have not been set in kwargs
-        defaults = {"size": 10, "line_width": 0, "fill_color": mapper if z is not None else next(color_gen)}
+        defaults = {
+            "size": 10,
+            "line_width": 0,
+            "fill_color": mapper if z is not None else next(color_gen),
+        }
         for k, v in defaults.items():
             if k not in kwargs.keys():
                 kwargs[k] = v
@@ -465,41 +473,24 @@
     Class for assembling a Bokeh feature heatmap plot
     """
 
-<<<<<<< HEAD
     def create_main_plot(self, x, y, z, by):
-        scatterPlot = self.get_scatter_renderer(
-            self.data, x, y, by=by, _config=self._config
-        )
-        mapper = linear_cmap(
-            field_name=z,
-            palette=Plasma256[::-1],
-            low=min(self.data[z]),
-            high=max(self.data[z]),
-        )
-
-        self.fig = scatterPlot.generate(
-            marker="square", line_color=mapper, fill_color=mapper
-        )
-
-        print(self._config)
-        if self.annotation_data is not None:
-            self._add_box_boundaries(self.annotation_data)
-=======
-    def create_main_plot(self, x, y, z, class_kwargs, other_kwargs):
         if not self.plot_3d:
-            scatterPlot = self.get_scatter_renderer(self.data, x, y, **class_kwargs)
-
-            self.fig = scatterPlot.generate(z=z, **other_kwargs)
+            scatterPlot = self.get_scatter_renderer(
+                self.data, x, y, by=by, _config=self._config
+            )
+            mapper = linear_cmap(
+                field_name=z,
+                palette=Plasma256[::-1],
+                low=min(self.data[z]),
+                high=max(self.data[z]),
+            )
+
+            self.fig = scatterPlot.generate(
+                marker="square", line_color=mapper, fill_color=mapper
+            )
 
             if self.annotation_data is not None:
                 self._add_box_boundaries(self.annotation_data)
-
-            tooltips, _ = self._create_tooltips({self.xlabel: x, self.ylabel: y, "intensity": z})
-
-            self._add_tooltips(self.fig, tooltips)
-        else:
-            raise NotImplementedError("3D PeakMap plots are not supported in Bokeh")
->>>>>>> a62dd395
 
     def create_x_axis_plot(self, x, z, by):
         x_fig = super().create_x_axis_plot(x, z, by)
